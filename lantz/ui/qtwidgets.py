--- conflicted
+++ resolved
@@ -25,11 +25,7 @@
         def publish_parts(rst, *args, **kwargs):
             return rst
 
-<<<<<<< HEAD
-from Qt.QtCore import Qt, QSize, Slot, Signal, Property
-=======
 from Qt.QtCore import QVariant, Qt, QSize, Slot, Signal, Property, QThread, QObject, QTimer
->>>>>>> 287a62f6
 from Qt.QtGui import (QApplication, QDialog, QWidget, QFont, QSizePolicy,
                       QColor, QPalette, QToolTip, QMessageBox,
                       QLabel, QPushButton, QDialogButtonBox,
